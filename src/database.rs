--- conflicted
+++ resolved
@@ -9,6 +9,7 @@
 use std::sync::Arc;
 use std::time::{Duration, SystemTime};
 use std::{fs, path, time};
+use std::collections::hash_map::Entry;
 
 /// metadata format
 const FORMAT_VERSION: u32 = 1;
@@ -55,12 +56,8 @@
     fn load_hash(&mut self, p: &path::Path) -> Result<(), Error> {
         let desc: FileDesc = bincode::deserialize_from(fs::OpenOptions::new().read(true).open(p)?)?;
         desc.log_event("reshare");
-<<<<<<< HEAD
         self.files
             .insert(desc.map_hash, (Arc::new(desc), UserReportHandle::empty()));
-=======
-        self.files.insert(desc.map_hash, Arc::new(desc));
->>>>>>> 828bbe80
         Ok(())
     }
 
@@ -129,11 +126,7 @@
             .collect();
 
         for hash in expired_file_hashes {
-<<<<<<< HEAD
             if let Some((file_desc, _)) = self.files.remove(&hash) {
-=======
-            if let Some(file_desc) = self.files.remove(&hash) {
->>>>>>> 828bbe80
                 file_desc.log_event("unshare");
             }
         }
@@ -238,19 +231,12 @@
 
     fn handle(&mut self, msg: RemoveHash, _ctx: &mut Self::Context) -> Self::Result {
         let prev = self.files.remove(&msg.0);
-<<<<<<< HEAD
         Ok(if let Some((file_desc, _)) = prev {
             file_desc.log_event("unshare");
             Some(file_desc)
         } else {
             None
         })
-=======
-        if let Some(ref file_desc) = prev {
-            file_desc.log_event("unshare");
-        }
-        Ok(prev)
->>>>>>> 828bbe80
     }
 }
 
@@ -270,37 +256,31 @@
 
     fn handle(&mut self, msg: RegisterHash, _ctx: &mut Self::Context) -> Self::Result {
         let map_hash = crate::filemap::hash_bundles(msg.files.iter().map(|(map, _path)| map));
-<<<<<<< HEAD
         let reporter = msg.reporter;
-=======
->>>>>>> 828bbe80
         let desc = Arc::new(FileDesc {
             map_hash,
             files: msg.files,
             inline_data: msg.inline_data,
             valid_to: msg.valid_to.clone(),
         });
-<<<<<<< HEAD
-        if let Some((prev, prev_reporter)) = self.files.insert(map_hash, (desc.clone(), reporter)) {
-=======
-        if let Some(prev) = self.files.insert(map_hash, desc.clone()) {
->>>>>>> 828bbe80
-            let old_is_longer = match (prev.valid_to, msg.valid_to) {
-                (None, _) => true,
-                (Some(prev_valid_to), Some(new_valid_to)) => prev_valid_to > new_valid_to,
-                _ => false,
-            };
-            if old_is_longer {
-<<<<<<< HEAD
-                let _ = self.files.insert(map_hash, (prev, prev_reporter));
-=======
-                let _ = self.files.insert(map_hash, prev);
->>>>>>> 828bbe80
-            } else {
-                desc.log_event("share extend");
-            }
-        } else {
-            desc.log_event("share");
+
+        match self.files.entry(map_hash) {
+            Entry::Occupied(mut ent) => {
+                let prev_ent = ent.get_mut();
+                let old_is_longer = match (prev_ent.0.valid_to, msg.valid_to) {
+                    (None, _) => true,
+                    (Some(prev_valid_to), Some(new_valid_to)) => prev_valid_to > new_valid_to,
+                    _ => false,
+                };
+                if !old_is_longer {
+                    prev_ent.0 = desc.clone();
+                    desc.log_event("share extend");
+                }
+            }
+            Entry::Vacant(ent) => {
+                ent.insert((desc.clone(), reporter));
+                desc.log_event("share");
+            }
         }
         Ok(map_hash)
     }
@@ -317,11 +297,7 @@
     type Result = MessageResult<List>;
 
     fn handle(&mut self, _: List, _: &mut Self::Context) -> Self::Result {
-<<<<<<< HEAD
         MessageResult(self.files.values().map(|(f, _)| f).cloned().collect())
-=======
-        MessageResult(self.files.values().cloned().collect())
->>>>>>> 828bbe80
     }
 }
 
